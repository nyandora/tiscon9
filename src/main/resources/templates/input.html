--- conflicted
+++ resolved
@@ -19,16 +19,6 @@
       href="../static/css/main.css"
     />
   </head>
-
-<<<<<<< HEAD
-<head>
-  <title>お見積り情報入力</title>
-  <link rel="stylesheet" href="https://stackpath.bootstrapcdn.com/bootstrap/4.5.0/css/bootstrap.min.css"
-        integrity="sha384-9aIt2nRpC12Uk9gS9baDl411NQApFmC26EwAOH8WgZl5MYYxFfc+NcPb1dKGj7Sk" crossorigin="anonymous">
-  <link rel="stylesheet" th:href="@{http://fonts.googleapis.com/css?family=Exo:900}"
-        href="http://fonts.googleapis.com/css?family=Exo:900"/>
-  <link rel="stylesheet" th:href="@{/css/main.css}" href="../static/css/main.css">
-</head>
 
 <body>
 <nav th:insert="header.html :: header"></nav>
@@ -79,288 +69,77 @@
             <option th:each="prefecture : ${prefectures}" th:value="${prefecture.prefectureId}" th:field="*{newPrefectureId}">[[${prefecture.prefectureName}]]</option>
           </select>
           <div class="text-danger" th:if="${#fields.hasErrors('newPrefectureId')}" th:errors="*{newPrefectureId}"></div>
-=======
-  <body>
-    <nav th:insert="header.html :: header"></nav>
-    <div class="container">
-      <form
-        th:action="@{/submit}"
-        th:object="${userOrderForm}"
-        class="form-horizontal"
-        method="post"
-      >
-        <div class="progress-icon">
-          <img src="../img/progress_input.svg" />
->>>>>>> 5ed8368d
         </div>
-        <div class="page-title">お見積り情報入力</div>
-        <div
-          class="text-danger"
-          th:if="${#fields.hasErrors('validWashingMachineInput')}"
-          th:errors="*{validWashingMachineInput}"
-        ></div>
-        <div class="col-sm-12">
-          <fieldset>
-            <div class="sub-title">お客様情報</div>
-            <div class="form-group">
-              <label for="customerName">名前</label>
-              <input
-                type="text"
-                id="customerName"
-                name="customerName"
-                th:field="*{customerName}"
-                class="form-control"
-                value="山田太郎"
-              />
-              <div
-                class="text-danger"
-                th:if="${#fields.hasErrors('customerName')}"
-                th:errors="*{customerName}"
-              ></div>
-            </div>
-            <div class="form-group">
-              <label for="tel">連絡先TEL</label>
-              <input
-                type="tel"
-                id="tel"
-                name="tel"
-                th:field="*{tel}"
-                class="form-control"
-                value="03-1234-5678"
-              />
-              <div
-                class="text-danger"
-                th:if="${#fields.hasErrors('tel')}"
-                th:errors="*{tel}"
-              ></div>
-            </div>
-            <div class="form-group">
-              <label for="email">連絡先メールアドレス</label>
-              <input
-                type="text"
-                id="email"
-                name="email"
-                th:field="*{email}"
-                class="form-control"
-                value="test@test.com"
-              />
-              <div
-                class="text-danger"
-                th:if="${#fields.hasErrors('email')}"
-                th:errors="*{email}"
-              ></div>
-            </div>
-            <div class="sub-title">集荷元・お届け先</div>
-            <div class="form-group">
-              <label for="oldPrefectureId">集荷元住所（都道府県）</label>
-              <select
-                id="oldPrefectureId"
-                name="oldPrefectureId"
-                class="form-control"
-              >
-                <option
-                  th:each="prefecture : ${prefectures}"
-                  th:value="${prefecture.prefectureId}"
-                  th:field="*{oldPrefectureId}"
-                >
-                  [[${prefecture.prefectureName}]]
-                </option>
-              </select>
-              <div
-                class="text-danger"
-                th:if="${#fields.hasErrors('oldPrefectureId')}"
-                th:errors="*{oldPrefectureId}"
-              ></div>
-            </div>
-            <div class="form-group">
-              <label for="oldAddress">集荷元住所（市区町村以下）</label>
-              <input
-                type="text"
-                id="oldAddress"
-                name="oldAddress"
-                th:field="*{oldAddress}"
-                class="form-control"
-                value="新宿区西新宿1-1-1"
-              />
-              <div
-                class="text-danger"
-                th:if="${#fields.hasErrors('oldAddress')}"
-                th:errors="*{oldAddress}"
-              ></div>
-            </div>
-            <div class="form-group">
-              <label for="newPrefectureId">お届け先住所（都道府県）</label>
-              <select
-                id="newPrefectureId"
-                name="newPrefectureId"
-                class="form-control"
-              >
-                <option
-                  th:each="prefecture : ${prefectures}"
-                  th:value="${prefecture.prefectureId}"
-                  th:field="*{newPrefectureId}"
-                >
-                  [[${prefecture.prefectureName}]]
-                </option>
-              </select>
-              <div
-                class="text-danger"
-                th:if="${#fields.hasErrors('newPrefectureId')}"
-                th:errors="*{newPrefectureId}"
-              ></div>
-            </div>
-            <div class="form-group">
-              <label for="newAddress">お届け先住所（市区町村以下）</label>
-              <input
-                type="text"
-                id="newAddress"
-                name="newAddress"
-                th:field="*{newAddress}"
-                class="form-control"
-                value="札幌市南区1"
-              />
-              <div
-                class="text-danger"
-                th:if="${#fields.hasErrors('newAddress')}"
-                th:errors="*{newAddress}"
-              ></div>
-            </div>
-            <div class="sub-title">予定時期</div>
-            <div class="form-group">
-              <label for="moveMonth">引越の予定月</label>
-              <select
-                id="moveMonth"
-                name="moveMonth"
-                class="form-control"
-                th:field="*{moveMonth}"
-              >
-                <option th:value="1" th:text="1月"></option>
-                <option th:value="2" th:text="2月"></option>
-                <option th:value="3" th:text="3月"></option>
-                <option th:value="4" th:text="4月"></option>
-                <option th:value="5" th:text="5月"></option>
-                <option th:value="6" th:text="6月"></option>
-                <option th:value="7" th:text="7月"></option>
-                <option th:value="8" th:text="8月"></option>
-                <option th:value="9" th:text="9月"></option>
-                <option th:value="10" th:text="10月"></option>
-                <option th:value="11" th:text="11月"></option>
-                <option th:value="12" th:text="12月"></option>
-              </select>
-              <div
-                class="text-danger"
-                th:if="${#fields.hasErrors('moveMonth')}"
-                th:errors="*{moveMonth}"
-              ></div>
-            </div>
-          </fieldset>
-          <fieldset>
-            <div class="sub-title">お荷物情報</div>
-            <div class="form-group">
-              <label for="box">段ボールの個数</label>
-              <input
-                type="text"
-                id="box"
-                name="box"
-                th:field="*{box}"
-                class="form-control"
-                value="10"
-              />
-              <div
-                class="text-danger"
-                th:if="${#fields.hasErrors('box')}"
-                th:errors="*{box}"
-              ></div>
-            </div>
-            <div class="form-group">
-              <label for="bed">ベッドの個数</label>
-              <input
-                type="text"
-                id="bed"
-                name="bed"
-                th:field="*{bed}"
-                class="form-control"
-                value="3"
-              />
-              <div
-                class="text-danger"
-                th:if="${#fields.hasErrors('bed')}"
-                th:errors="*{bed}"
-              ></div>
-            </div>
-            <div class="form-group">
-              <label for="bicycle">自転車の個数</label>
-              <input
-                type="text"
-                id="bicycle"
-                name="bicycle"
-                th:field="*{bicycle}"
-                class="form-control"
-                value="1"
-              />
-              <div
-                class="text-danger"
-                th:if="${#fields.hasErrors('bicycle')}"
-                th:errors="*{bicycle}"
-              ></div>
-            </div>
-            <div class="form-group">
-              <label for="washingMachine">洗濯機の個数</label>
-              <input
-                type="text"
-                id="washingMachine"
-                name="washingMachine"
-                th:field="*{washingMachine}"
-                class="form-control"
-                value="1"
-              />
-              <div
-                class="text-danger"
-                th:if="${#fields.hasErrors('washingMachine')}"
-                th:errors="*{washingMachine}"
-              ></div>
-            </div>
-            <div class="form-group">
-              <label for="washingMachineInstallation"
-                >洗濯機の設置工事申し込み</label
-              >
-              <select
-                id="washingMachineInstallation"
-                name="washingMachineInstallation"
-                class="form-control"
-                th:field="*{washingMachineInstallation}"
-              >
-                <option th:value="false" th:text="なし">なし</option>
-                <option th:value="true" th:text="あり">あり</option>
-              </select>
-              <div
-                class="text-danger"
-                th:if="${#fields.hasErrors('washingMachineInstallation')}"
-                th:errors="*{washingMachineInstallation}"
-              ></div>
-            </div>
-          </fieldset>
-          <div class="form-group">
-            <div class="text-center">
-              <button type="submit" name="backToTop" class="btn-back">
-                TOPへ戻る
-              </button>
-              <button type="submit" name="confirm" class="btn btn-primary">
-                ご入力内容の確認へ
-              </button>
-            </div>
-          </div>
+        <div class="form-group">
+          <label for="newAddress">お届け先住所（市区町村以下）</label>
+          <input type="text" id="newAddress" name="newAddress" th:field="*{newAddress}" class="form-control"
+                 value="札幌市南区1"/>
+          <div class="text-danger" th:if="${#fields.hasErrors('newAddress')}" th:errors="*{newAddress}"></div>
         </div>
-      </form>
+        <div class="sub-title">予定時期</div>
+        <div class="form-group">
+          <label for="moveMonth">引越の予定月</label>
+          <select id="moveMonth" name="moveMonth" class="form-control" th:field="*{moveMonth}">
+            <option th:value="1" th:text="1月"></option>
+            <option th:value="2" th:text="2月"></option>
+            <option th:value="3" th:text="3月"></option>
+            <option th:value="4" th:text="4月"></option>
+            <option th:value="5" th:text="5月"></option>
+            <option th:value="6" th:text="6月"></option>
+            <option th:value="7" th:text="7月"></option>
+            <option th:value="8" th:text="8月"></option>
+            <option th:value="9" th:text="9月"></option>
+            <option th:value="10" th:text="10月"></option>
+            <option th:value="11" th:text="11月"></option>
+            <option th:value="12" th:text="12月"></option>
+          </select>
+          <div class="text-danger" th:if="${#fields.hasErrors('moveMonth')}" th:errors="*{moveMonth}"></div>
+        </div>
+      </fieldset>
+      <fieldset>
+      <div class="sub-title">お荷物情報</div>
+        <div class="form-group">
+          <label for="box">段ボールの個数</label>
+          <input type="text" id="box" name="box" th:field="*{box}" class="form-control" value="10"/>
+          <div class="text-danger" th:if="${#fields.hasErrors('box')}" th:errors="*{box}"></div>
+        </div>
+        <div class="form-group">
+          <label for="bed">ベッドの個数</label>
+          <input type="text" id="bed" name="bed" th:field="*{bed}" class="form-control" value="3"/>
+          <div class="text-danger" th:if="${#fields.hasErrors('bed')}" th:errors="*{bed}"></div>
+        </div>
+        <div class="form-group">
+          <label for="bicycle">自転車の個数</label>
+          <input type="text" id="bicycle" name="bicycle" th:field="*{bicycle}" class="form-control" value="1"/>
+          <div class="text-danger" th:if="${#fields.hasErrors('bicycle')}" th:errors="*{bicycle}"></div>
+        </div>
+        <div class="form-group">
+          <label for="washingMachine">洗濯機の個数</label>
+          <input type="text" id="washingMachine" name="washingMachine" th:field="*{washingMachine}" class="form-control"
+                 value="1"/>
+          <div class="text-danger" th:if="${#fields.hasErrors('washingMachine')}" th:errors="*{washingMachine}"></div>
+        </div>
+        <div class="form-group">
+          <label for="washingMachineInstallation">洗濯機の設置工事申し込み</label>
+          <select id="washingMachineInstallation" name="washingMachineInstallation" class="form-control" th:field="*{washingMachineInstallation}">
+            <option th:value="false" th:text="なし">なし</option>
+            <option th:value="true" th:text="あり">あり</option>
+          </select>
+          <div class="text-danger" th:if="${#fields.hasErrors('washingMachineInstallation')}" th:errors="*{washingMachineInstallation}"></div>
+        </div>
+      </fieldset>
+      <div class="form-group">
+        <div class="text-center">
+          <button type="submit" name="backToTop" class="btn-back">TOPへ戻る</button>
+          <button type="submit" name="confirm" class="btn btn-primary">ご入力内容の確認へ</button>
+        </div>
+      </div>
     </div>
-    <script
-      src="../js/jquery-3.5.1.min.js"
-      th:src="@{/js/jquery-3.5.1.min.js}"
-    ></script>
-    <script src="../js/popper.min.js" th:src="@{/js/popper.min.js}"></script>
-    <script
-      src="../js/bootstrap.min.js"
-      th:src="@{/js/bootstrap.min.js}"
-    ></script>
-  </body>
+  </form>
+</div>
+<script src="../js/jquery-3.5.1.min.js" th:src="@{/js/jquery-3.5.1.min.js}"></script>
+<script src="../js/popper.min.js" th:src="@{/js/popper.min.js}"></script>
+<script src="../js/bootstrap.min.js" th:src="@{/js/bootstrap.min.js}"></script>
+</body>
+
 </html>